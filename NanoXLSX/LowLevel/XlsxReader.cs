﻿/*
 * NanoXLSX is a small .NET library to generate and read XLSX (Microsoft Excel 2007 or newer) files in an easy and native way  
 * Copyright Raphael Stoeckli © 2020
 * This library is licensed under the MIT License.
 * You find a copy of the license in project folder or on: http://opensource.org/licenses/MIT
 */

using NanoXLSX.Styles;
using System;
using System.Collections.Generic;
using System.Globalization;
using System.IO;
using System.IO.Compression;
using System.Threading.Tasks;
using IOException = NanoXLSX.Exceptions.IOException;

namespace NanoXLSX.LowLevel
{
    /// <summary>
    /// Class representing a reader to decompile XLSX files
    /// </summary>
    public class XlsxReader
    {

        #region privateFields
        private string filePath;
        private Stream inputStream;
        private Dictionary<int, WorksheetReader> worksheets;
        private MemoryStream memoryStream;
        private WorkbookReader workbook;
        private ImportOptions importOptions;
        private StyleReaderContainer styleReaderContainer;
        #endregion

        #region constructors
        /// <summary>
        /// Constructor with file path as parameter
        /// </summary>
        /// <param name="options">Import options to override the automatic approach of the reader. <see cref="ImportOptions"/> for information about import options.</param>
        /// <param name="path">File path of the XLSX file to load</param>
        public XlsxReader(String path, ImportOptions options = null)
        {
            filePath = path;
            importOptions = options;
            worksheets = new Dictionary<int, WorksheetReader>();
        }

        /// <summary>
        /// Constructor with stream as parameter
        /// </summary>
        /// <param name="options">Import options to override the automatic approach of the reader. <see cref="ImportOptions"/> for information about import options.</param>
        /// <param name="stream">Stream of the XLSX file to load</param>
        public XlsxReader(Stream stream, ImportOptions options = null)
        {
            importOptions = options;
            worksheets = new Dictionary<int, WorksheetReader>();
            inputStream = stream;
        }
        #endregion

        #region methods

        /// <summary>
        /// Reads the XLSX file from a file path or a file stream
        /// </summary>
        /// <exception cref="Exceptions.IOException">
        /// Throws IOException in case of an error
        /// </exception>
        public void Read()
        {
            try
            {
                using (memoryStream = new MemoryStream())
                {
                    ZipArchive zf;
<<<<<<< HEAD
                    if (inputStream == null && !string.IsNullOrEmpty(filePath))
=======
                    if (inputStream == null || !string.IsNullOrEmpty(filePath))
>>>>>>> e877c68c
                    {
                        using (FileStream fs = new FileStream(filePath, FileMode.Open))
                        {
                            fs.CopyTo(memoryStream);
                        }
                    }
                    else if (inputStream != null)
                    {
                        using (inputStream)
                        {
                            inputStream.CopyTo(memoryStream);
                        }
                    }
                    else
                    {
                        throw new IOException("LoadException", "No valid stream or file path was provided to open");
                    }

                    memoryStream.Position = 0;
                    zf = new ZipArchive(memoryStream, ZipArchiveMode.Read);
                    MemoryStream ms;

                    SharedStringsReader sharedStrings = new SharedStringsReader();
                    ms = GetEntryStream("xl/sharedStrings.xml", zf);
                    if (ms.Length > 0) // If length == 0, no shared strings are defined (no text in file)
                    {
                        sharedStrings.Read(ms);
                    }

                    StyleReader styleReader = new StyleReader();
                    ms = GetEntryStream("xl/styles.xml", zf);
                    styleReader.Read(ms);
                    styleReaderContainer = styleReader.StyleReaderContainer;

                    workbook = new WorkbookReader();
                    ms = GetEntryStream("xl/workbook.xml", zf);
                    workbook.Read(ms);

                    int worksheetIndex = 1;
                    string name;
                    string nameTemplate;
                    WorksheetReader wr;
                    nameTemplate = "sheet" + worksheetIndex.ToString(CultureInfo.InvariantCulture) + ".xml";
                    name = "xl/worksheets/" + nameTemplate;
                    foreach (KeyValuePair<int, string> definition in workbook.WorksheetDefinitions)
                    {
                        ms = GetEntryStream(name, zf);
                        wr = new WorksheetReader(sharedStrings, nameTemplate, worksheetIndex, styleReaderContainer, importOptions);
                        wr.Read(ms);
                        worksheets.Add(definition.Key, wr);
                        worksheetIndex++;
                        nameTemplate = "sheet" + worksheetIndex.ToString(CultureInfo.InvariantCulture) + ".xml";
                        name = "xl/worksheets/" + nameTemplate;
                    }
                }
            }
            catch (Exception ex)
            {
                throw new IOException("LoadException", "There was an error while reading an XLSX file. Please see the inner exception:", ex);
            }
        }

        /// <summary>
        /// Reads the XLSX file from a file path or a file stream asynchronous
        /// </summary>
        /// <exception cref="Exceptions.IOException">
        /// May throw an IOException in case of an error. The asynchronous operation may hide the exception.
        /// </exception>
        /// <returns>Task object (void)</returns>
        public async Task ReadAsync()
        {
            await Task.Run(() =>
            {
                Read();
            });
        }

        /// <summary>
        /// Resolves the workbook with all worksheets from the loaded file
        /// </summary>
        /// <returns>Workbook object</returns>
        public Workbook GetWorkbook()
        {
            Workbook wb = new Workbook(false);
            Worksheet ws;
            int index = 1;
            foreach (KeyValuePair<int, WorksheetReader> reader in worksheets)
            {
                ws = new Worksheet(workbook.WorksheetDefinitions[reader.Key], index, wb);
                foreach (KeyValuePair<string, Cell> cell in reader.Value.Data)
                {
                    cell.Value.WorksheetReference = ws;
                    if (reader.Value.StyleAssignment.ContainsKey(cell.Key))
                    {
                        Style style = styleReaderContainer.GetStyle(reader.Value.StyleAssignment[cell.Key], true);
                        if (style != null)
                        {
                            cell.Value.SetStyle(style);
                        }
                    }
                    ws.AddCell(cell.Value, cell.Key);
                }
                wb.AddWorksheet(ws);
                index++;
            }
            return wb;
        }

        /// <summary>
        /// Gets the memory stream of the specified file in the archive (XLSX file)
        /// </summary>
        /// <param name="name">Name of the XML file within the XLSX file</param>
        /// <param name="archive">Zip file (XLSX)</param>
        /// <returns>MemoryStream object of the specified file</returns>
        private MemoryStream GetEntryStream(string name, ZipArchive archive)
        {
            for (int i = 0; i < archive.Entries.Count; i++)
            {
                if (archive.Entries[i].FullName == name)
                {
                    MemoryStream ms = new MemoryStream();
                    archive.Entries[i].Open().CopyTo(ms);
                    ms.Position = 0;
                    return ms;
                }
            }
            return new MemoryStream();
        }

        #endregion

    }
}
<|MERGE_RESOLUTION|>--- conflicted
+++ resolved
@@ -1,213 +1,209 @@
-﻿/*
- * NanoXLSX is a small .NET library to generate and read XLSX (Microsoft Excel 2007 or newer) files in an easy and native way  
- * Copyright Raphael Stoeckli © 2020
- * This library is licensed under the MIT License.
- * You find a copy of the license in project folder or on: http://opensource.org/licenses/MIT
- */
-
-using NanoXLSX.Styles;
-using System;
-using System.Collections.Generic;
-using System.Globalization;
-using System.IO;
-using System.IO.Compression;
-using System.Threading.Tasks;
-using IOException = NanoXLSX.Exceptions.IOException;
-
-namespace NanoXLSX.LowLevel
-{
-    /// <summary>
-    /// Class representing a reader to decompile XLSX files
-    /// </summary>
-    public class XlsxReader
-    {
-
-        #region privateFields
-        private string filePath;
-        private Stream inputStream;
-        private Dictionary<int, WorksheetReader> worksheets;
-        private MemoryStream memoryStream;
-        private WorkbookReader workbook;
-        private ImportOptions importOptions;
-        private StyleReaderContainer styleReaderContainer;
-        #endregion
-
-        #region constructors
-        /// <summary>
-        /// Constructor with file path as parameter
-        /// </summary>
-        /// <param name="options">Import options to override the automatic approach of the reader. <see cref="ImportOptions"/> for information about import options.</param>
-        /// <param name="path">File path of the XLSX file to load</param>
-        public XlsxReader(String path, ImportOptions options = null)
-        {
-            filePath = path;
-            importOptions = options;
-            worksheets = new Dictionary<int, WorksheetReader>();
-        }
-
-        /// <summary>
-        /// Constructor with stream as parameter
-        /// </summary>
-        /// <param name="options">Import options to override the automatic approach of the reader. <see cref="ImportOptions"/> for information about import options.</param>
-        /// <param name="stream">Stream of the XLSX file to load</param>
-        public XlsxReader(Stream stream, ImportOptions options = null)
-        {
-            importOptions = options;
-            worksheets = new Dictionary<int, WorksheetReader>();
-            inputStream = stream;
-        }
-        #endregion
-
-        #region methods
-
-        /// <summary>
-        /// Reads the XLSX file from a file path or a file stream
-        /// </summary>
-        /// <exception cref="Exceptions.IOException">
-        /// Throws IOException in case of an error
-        /// </exception>
-        public void Read()
-        {
-            try
-            {
-                using (memoryStream = new MemoryStream())
-                {
-                    ZipArchive zf;
-<<<<<<< HEAD
-                    if (inputStream == null && !string.IsNullOrEmpty(filePath))
-=======
-                    if (inputStream == null || !string.IsNullOrEmpty(filePath))
->>>>>>> e877c68c
-                    {
-                        using (FileStream fs = new FileStream(filePath, FileMode.Open))
-                        {
-                            fs.CopyTo(memoryStream);
-                        }
-                    }
-                    else if (inputStream != null)
-                    {
-                        using (inputStream)
-                        {
-                            inputStream.CopyTo(memoryStream);
-                        }
-                    }
-                    else
-                    {
-                        throw new IOException("LoadException", "No valid stream or file path was provided to open");
-                    }
-
-                    memoryStream.Position = 0;
-                    zf = new ZipArchive(memoryStream, ZipArchiveMode.Read);
-                    MemoryStream ms;
-
-                    SharedStringsReader sharedStrings = new SharedStringsReader();
-                    ms = GetEntryStream("xl/sharedStrings.xml", zf);
-                    if (ms.Length > 0) // If length == 0, no shared strings are defined (no text in file)
-                    {
-                        sharedStrings.Read(ms);
-                    }
-
-                    StyleReader styleReader = new StyleReader();
-                    ms = GetEntryStream("xl/styles.xml", zf);
-                    styleReader.Read(ms);
-                    styleReaderContainer = styleReader.StyleReaderContainer;
-
-                    workbook = new WorkbookReader();
-                    ms = GetEntryStream("xl/workbook.xml", zf);
-                    workbook.Read(ms);
-
-                    int worksheetIndex = 1;
-                    string name;
-                    string nameTemplate;
-                    WorksheetReader wr;
-                    nameTemplate = "sheet" + worksheetIndex.ToString(CultureInfo.InvariantCulture) + ".xml";
-                    name = "xl/worksheets/" + nameTemplate;
-                    foreach (KeyValuePair<int, string> definition in workbook.WorksheetDefinitions)
-                    {
-                        ms = GetEntryStream(name, zf);
-                        wr = new WorksheetReader(sharedStrings, nameTemplate, worksheetIndex, styleReaderContainer, importOptions);
-                        wr.Read(ms);
-                        worksheets.Add(definition.Key, wr);
-                        worksheetIndex++;
-                        nameTemplate = "sheet" + worksheetIndex.ToString(CultureInfo.InvariantCulture) + ".xml";
-                        name = "xl/worksheets/" + nameTemplate;
-                    }
-                }
-            }
-            catch (Exception ex)
-            {
-                throw new IOException("LoadException", "There was an error while reading an XLSX file. Please see the inner exception:", ex);
-            }
-        }
-
-        /// <summary>
-        /// Reads the XLSX file from a file path or a file stream asynchronous
-        /// </summary>
-        /// <exception cref="Exceptions.IOException">
-        /// May throw an IOException in case of an error. The asynchronous operation may hide the exception.
-        /// </exception>
-        /// <returns>Task object (void)</returns>
-        public async Task ReadAsync()
-        {
-            await Task.Run(() =>
-            {
-                Read();
-            });
-        }
-
-        /// <summary>
-        /// Resolves the workbook with all worksheets from the loaded file
-        /// </summary>
-        /// <returns>Workbook object</returns>
-        public Workbook GetWorkbook()
-        {
-            Workbook wb = new Workbook(false);
-            Worksheet ws;
-            int index = 1;
-            foreach (KeyValuePair<int, WorksheetReader> reader in worksheets)
-            {
-                ws = new Worksheet(workbook.WorksheetDefinitions[reader.Key], index, wb);
-                foreach (KeyValuePair<string, Cell> cell in reader.Value.Data)
-                {
-                    cell.Value.WorksheetReference = ws;
-                    if (reader.Value.StyleAssignment.ContainsKey(cell.Key))
-                    {
-                        Style style = styleReaderContainer.GetStyle(reader.Value.StyleAssignment[cell.Key], true);
-                        if (style != null)
-                        {
-                            cell.Value.SetStyle(style);
-                        }
-                    }
-                    ws.AddCell(cell.Value, cell.Key);
-                }
-                wb.AddWorksheet(ws);
-                index++;
-            }
-            return wb;
-        }
-
-        /// <summary>
-        /// Gets the memory stream of the specified file in the archive (XLSX file)
-        /// </summary>
-        /// <param name="name">Name of the XML file within the XLSX file</param>
-        /// <param name="archive">Zip file (XLSX)</param>
-        /// <returns>MemoryStream object of the specified file</returns>
-        private MemoryStream GetEntryStream(string name, ZipArchive archive)
-        {
-            for (int i = 0; i < archive.Entries.Count; i++)
-            {
-                if (archive.Entries[i].FullName == name)
-                {
-                    MemoryStream ms = new MemoryStream();
-                    archive.Entries[i].Open().CopyTo(ms);
-                    ms.Position = 0;
-                    return ms;
-                }
-            }
-            return new MemoryStream();
-        }
-
-        #endregion
-
-    }
-}
+﻿/*
+ * NanoXLSX is a small .NET library to generate and read XLSX (Microsoft Excel 2007 or newer) files in an easy and native way  
+ * Copyright Raphael Stoeckli © 2020
+ * This library is licensed under the MIT License.
+ * You find a copy of the license in project folder or on: http://opensource.org/licenses/MIT
+ */
+
+using NanoXLSX.Styles;
+using System;
+using System.Collections.Generic;
+using System.Globalization;
+using System.IO;
+using System.IO.Compression;
+using System.Threading.Tasks;
+using IOException = NanoXLSX.Exceptions.IOException;
+
+namespace NanoXLSX.LowLevel
+{
+    /// <summary>
+    /// Class representing a reader to decompile XLSX files
+    /// </summary>
+    public class XlsxReader
+    {
+
+        #region privateFields
+        private string filePath;
+        private Stream inputStream;
+        private Dictionary<int, WorksheetReader> worksheets;
+        private MemoryStream memoryStream;
+        private WorkbookReader workbook;
+        private ImportOptions importOptions;
+        private StyleReaderContainer styleReaderContainer;
+        #endregion
+
+        #region constructors
+        /// <summary>
+        /// Constructor with file path as parameter
+        /// </summary>
+        /// <param name="options">Import options to override the automatic approach of the reader. <see cref="ImportOptions"/> for information about import options.</param>
+        /// <param name="path">File path of the XLSX file to load</param>
+        public XlsxReader(String path, ImportOptions options = null)
+        {
+            filePath = path;
+            importOptions = options;
+            worksheets = new Dictionary<int, WorksheetReader>();
+        }
+
+        /// <summary>
+        /// Constructor with stream as parameter
+        /// </summary>
+        /// <param name="options">Import options to override the automatic approach of the reader. <see cref="ImportOptions"/> for information about import options.</param>
+        /// <param name="stream">Stream of the XLSX file to load</param>
+        public XlsxReader(Stream stream, ImportOptions options = null)
+        {
+            importOptions = options;
+            worksheets = new Dictionary<int, WorksheetReader>();
+            inputStream = stream;
+        }
+        #endregion
+
+        #region methods
+
+        /// <summary>
+        /// Reads the XLSX file from a file path or a file stream
+        /// </summary>
+        /// <exception cref="Exceptions.IOException">
+        /// Throws IOException in case of an error
+        /// </exception>
+        public void Read()
+        {
+            try
+            {
+                using (memoryStream = new MemoryStream())
+                {
+                    ZipArchive zf;
+                    if (inputStream == null && !string.IsNullOrEmpty(filePath))
+                    {
+                        using (FileStream fs = new FileStream(filePath, FileMode.Open))
+                        {
+                            fs.CopyTo(memoryStream);
+                        }
+                    }
+                    else if (inputStream != null)
+                    {
+                        using (inputStream)
+                        {
+                            inputStream.CopyTo(memoryStream);
+                        }
+                    }
+                    else
+                    {
+                        throw new IOException("LoadException", "No valid stream or file path was provided to open");
+                    }
+
+                    memoryStream.Position = 0;
+                    zf = new ZipArchive(memoryStream, ZipArchiveMode.Read);
+                    MemoryStream ms;
+
+                    SharedStringsReader sharedStrings = new SharedStringsReader();
+                    ms = GetEntryStream("xl/sharedStrings.xml", zf);
+                    if (ms.Length > 0) // If length == 0, no shared strings are defined (no text in file)
+                    {
+                        sharedStrings.Read(ms);
+                    }
+
+                    StyleReader styleReader = new StyleReader();
+                    ms = GetEntryStream("xl/styles.xml", zf);
+                    styleReader.Read(ms);
+                    styleReaderContainer = styleReader.StyleReaderContainer;
+
+                    workbook = new WorkbookReader();
+                    ms = GetEntryStream("xl/workbook.xml", zf);
+                    workbook.Read(ms);
+
+                    int worksheetIndex = 1;
+                    string name;
+                    string nameTemplate;
+                    WorksheetReader wr;
+                    nameTemplate = "sheet" + worksheetIndex.ToString(CultureInfo.InvariantCulture) + ".xml";
+                    name = "xl/worksheets/" + nameTemplate;
+                    foreach (KeyValuePair<int, string> definition in workbook.WorksheetDefinitions)
+                    {
+                        ms = GetEntryStream(name, zf);
+                        wr = new WorksheetReader(sharedStrings, nameTemplate, worksheetIndex, styleReaderContainer, importOptions);
+                        wr.Read(ms);
+                        worksheets.Add(definition.Key, wr);
+                        worksheetIndex++;
+                        nameTemplate = "sheet" + worksheetIndex.ToString(CultureInfo.InvariantCulture) + ".xml";
+                        name = "xl/worksheets/" + nameTemplate;
+                    }
+                }
+            }
+            catch (Exception ex)
+            {
+                throw new IOException("LoadException", "There was an error while reading an XLSX file. Please see the inner exception:", ex);
+            }
+        }
+
+        /// <summary>
+        /// Reads the XLSX file from a file path or a file stream asynchronous
+        /// </summary>
+        /// <exception cref="Exceptions.IOException">
+        /// May throw an IOException in case of an error. The asynchronous operation may hide the exception.
+        /// </exception>
+        /// <returns>Task object (void)</returns>
+        public async Task ReadAsync()
+        {
+            await Task.Run(() =>
+            {
+                Read();
+            }).ConfigureAwait(false);
+        }
+
+        /// <summary>
+        /// Resolves the workbook with all worksheets from the loaded file
+        /// </summary>
+        /// <returns>Workbook object</returns>
+        public Workbook GetWorkbook()
+        {
+            Workbook wb = new Workbook(false);
+            Worksheet ws;
+            int index = 1;
+            foreach (KeyValuePair<int, WorksheetReader> reader in worksheets)
+            {
+                ws = new Worksheet(workbook.WorksheetDefinitions[reader.Key], index, wb);
+                foreach (KeyValuePair<string, Cell> cell in reader.Value.Data)
+                {
+                    cell.Value.WorksheetReference = ws;
+                    if (reader.Value.StyleAssignment.ContainsKey(cell.Key))
+                    {
+                        Style style = styleReaderContainer.GetStyle(reader.Value.StyleAssignment[cell.Key], true);
+                        if (style != null)
+                        {
+                            cell.Value.SetStyle(style);
+                        }
+                    }
+                    ws.AddCell(cell.Value, cell.Key);
+                }
+                wb.AddWorksheet(ws);
+                index++;
+            }
+            return wb;
+        }
+
+        /// <summary>
+        /// Gets the memory stream of the specified file in the archive (XLSX file)
+        /// </summary>
+        /// <param name="name">Name of the XML file within the XLSX file</param>
+        /// <param name="archive">Zip file (XLSX)</param>
+        /// <returns>MemoryStream object of the specified file</returns>
+        private MemoryStream GetEntryStream(string name, ZipArchive archive)
+        {
+            for (int i = 0; i < archive.Entries.Count; i++)
+            {
+                if (archive.Entries[i].FullName == name)
+                {
+                    MemoryStream ms = new MemoryStream();
+                    archive.Entries[i].Open().CopyTo(ms);
+                    ms.Position = 0;
+                    return ms;
+                }
+            }
+            return new MemoryStream();
+        }
+
+        #endregion
+
+    }
+}